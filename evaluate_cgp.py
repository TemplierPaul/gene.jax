--- conflicted
+++ resolved
@@ -166,12 +166,12 @@
         choices=["all", "cgp", "pL2", "L2", "direct"]
     )
     parser.add_argument(
-<<<<<<< HEAD
         "--es",
         type=str,
         default=None,
         help="ES used",
-=======
+    )
+    parser.add_argument(
         "--seed",
         type=int,
         default=7,
@@ -180,9 +180,8 @@
     parser.add_argument(
         "--architecture",
         type=str,
-        default="relu_tanh_linear",
+        default="tanh_linear",
         help="Policy net architecture: tanh_linear or relu_tanh_linear.",
->>>>>>> 5ef2e043
     )
     parser.add_argument(
         "--tag",
